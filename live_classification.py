import cv2
import torch
import torch.nn as nn
from torchvision import transforms, models

cam_IP = "rtsp://192.168.60.101:8554/"

model = models.efficientnet_v2_s(weights=None)
num_classes = 4
model.classifier[1] = nn.Linear(model.classifier[1].in_features, num_classes)
model.load_state_dict(torch.load("models/model7/model7.pth"))
model.eval()


transform = transforms.Compose([
    transforms.Resize((224, 224)),
    transforms.ToTensor(),
    transforms.Normalize(mean=[0.485, 0.456, 0.406], std=[0.229, 0.224, 0.225])
])


original_width = 1280
original_height = 720

new_width = 640
new_height = 368

original_roi = [525, 215, 150, 400]
scaled_roi = [
    int(original_roi[0] * (new_width / original_width)),  # x
    int(original_roi[1] * (new_height / original_height)),  # y
    int(original_roi[2] * (new_width / original_width)),  # width = 75
    int(original_roi[3] * (new_height / original_height))  # height = 204.4
]
<<<<<<< HEAD
B = 262
A = 109
=======
B = 269
A = 110
>>>>>>> fc24f90b


mask = cv2.imread("imgs/bin_mask_opt.jpg")
mask_resized = cv2.resize(mask, (scaled_roi[2], scaled_roi[3]))
def preprocess_frame(frame):
    """
    Preprocess the frame to match training transformations
    """
    img_cropped = frame[A:A+204, B:B+75]
    masked_img = cv2.bitwise_and(img_cropped, mask_resized)
    masked_img_rgb = cv2.cvtColor(masked_img, cv2.COLOR_BGR2RGB)

    def resize_to_height(image, height):
            aspect_ratio = image.shape[1] / image.shape[0]
            new_width = int(aspect_ratio * height)
            return cv2.resize(image, (new_width, height))

    img_cropped_resized = resize_to_height(img_cropped, new_height)
    masked_img_resized = resize_to_height(masked_img, new_height)
    concat_crop_mask = cv2.hconcat([img_cropped_resized, masked_img_resized])

    pil_frame = transforms.functional.to_pil_image(masked_img_rgb)  # Convert to PIL Image
    transformed_frame = transform(pil_frame)
    return transformed_frame.unsqueeze(0), concat_crop_mask


print(cv2.getBuildInformation())
camera = cv2.VideoCapture(cam_IP, cv2.CAP_FFMPEG)
if not camera.isOpened():
    print("Error: Could not open video stream.")
    exit()
pred_prev = 2
counter = 0
is_anomaly = False
timer = 0
while True:
    ret, frame = camera.read()
    if not ret:
        print("Failed to capture frame")
        break
    
    input_tensor, concat_crop_mask = preprocess_frame(frame)  # Define this based on your model's requirements
    #prediction = model(input_tensor).detach().numpy()
    with torch.no_grad():
        prediction = model(input_tensor)
    
    predicted_class = prediction.argmax(dim=1).item()  # Adjust based on your model output
    if pred_prev == predicted_class and predicted_class != 2:
        counter += 1
    else:
        counter = 0
   
   
    if predicted_class == 0:
        Prediction = "Fallen After"
        color=(0, 0, 255)
    elif predicted_class == 3:
        Prediction = "No Lid"
        color=(0, 0, 255)
    elif predicted_class == 2:
        Prediction = "No Anomaly"
        color=(0, 255, 0)
    elif predicted_class == 1:
        Prediction = "Fallen Before"
        color=(0, 0, 255)
    predicted_text = f"Prediction: {Prediction}"
    cv2.putText(frame, predicted_text, (10, 350), cv2.FONT_HERSHEY_SIMPLEX, 
                fontScale=1, color=color, thickness=2)


    error_message = "ERROR!"
    if counter >= 5 or (timer <= 18 and timer != 0):
        cv2.putText(frame, error_message, (50, 190), cv2.FONT_HERSHEY_SIMPLEX, 
                    fontScale=2, color=(0, 0, 255), thickness=3)
        timer += 1
    pred_prev = predicted_class
    if timer == 19:
        counter = 0
        timer = 0
    # Display the prediction and frame
    cv2.imshow("Live Feed", frame)
    cv2.imshow("Crop + Masked", concat_crop_mask)
    print("Prediction:", prediction)

    if cv2.waitKey(1) & 0xFF == ord('q'):
        break

camera.release()
cv2.destroyAllWindows()<|MERGE_RESOLUTION|>--- conflicted
+++ resolved
@@ -32,14 +32,9 @@
     int(original_roi[2] * (new_width / original_width)),  # width = 75
     int(original_roi[3] * (new_height / original_height))  # height = 204.4
 ]
-<<<<<<< HEAD
+
 B = 262
 A = 109
-=======
-B = 269
-A = 110
->>>>>>> fc24f90b
-
 
 mask = cv2.imread("imgs/bin_mask_opt.jpg")
 mask_resized = cv2.resize(mask, (scaled_roi[2], scaled_roi[3]))
